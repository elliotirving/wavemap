#include <unordered_set>

#include <gtest/gtest.h>
#include <wavemap_common/common.h>
#include <wavemap_common/data_structure/volumetric/cell_types/occupancy_cell.h>
#include <wavemap_common/indexing/index_conversions.h>
#include <wavemap_common/indexing/index_hashes.h>
#include <wavemap_common/integrator/projection_model/image_2d/spherical_projector.h>
#include <wavemap_common/integrator/ray_tracing/ray_integrator.h>
#include <wavemap_common/iterator/grid_iterator.h>
#include <wavemap_common/test/fixture_base.h>
#include <wavemap_common/utils/eigen_format.h>

#include "wavemap_3d/data_structure/hashed_blocks_3d.h"
#include "wavemap_3d/data_structure/volumetric_data_structure_3d.h"
#include "wavemap_3d/data_structure/volumetric_octree.h"
#include "wavemap_3d/data_structure/wavelet_octree.h"
#include "wavemap_3d/integrator/pointcloud_integrator_3d.h"
#include "wavemap_3d/integrator/projective/coarse_to_fine/coarse_to_fine_integrator_3d.h"
#include "wavemap_3d/integrator/projective/coarse_to_fine/wavelet_integrator_3d.h"
#include "wavemap_3d/integrator/projective/fixed_resolution/fixed_resolution_integrator_3d.h"

namespace wavemap {
class PointcloudIntegrator3DTest : public FixtureBase {
 protected:
  PointcloudIntegratorConfig getRandomPointcloudIntegratorConfig() {
    const FloatingPoint min_range = getRandomSignedDistance(0.2f, 3.f);
    const FloatingPoint max_range = getRandomSignedDistance(min_range, 20.f);
    return PointcloudIntegratorConfig{min_range, max_range};
  }

  VolumetricDataStructureConfig getRandomVolumetricDataStructureConfig() {
    const FloatingPoint min_cell_width = getRandomMinCellWidth(0.05f, 1.f);
    return VolumetricDataStructureConfig{min_cell_width};
  }

  std::shared_ptr<SphericalProjector> getRandomProjectionModel() {
    const FloatingPoint min_elevation_angle = getRandomAngle(-kQuarterPi, 0.f);
    const FloatingPoint max_elevation_angle =
        getRandomAngle(min_elevation_angle + kPi / 8.f, kQuarterPi);
    const FloatingPoint min_azimuth_angle = -kPi;
    const FloatingPoint max_azimuth_angle = kPi;
    const int num_rows = int_math::exp2(getRandomIndexElement(4, 6));
    const int num_cols = int_math::exp2(getRandomIndexElement(7, 10));
<<<<<<< HEAD
    return SphericalProjector(SphericalProjectorConfig{
=======
    return std::make_shared<SphericalProjector>(SphericalProjectorConfig{
>>>>>>> e6e527ca
        {min_elevation_angle, max_elevation_angle, num_rows},
        {min_azimuth_angle, max_azimuth_angle, num_cols}});
  }

  ContinuousVolumetricLogOdds<3> getRandomMeasurementModel(
      const SphericalProjector& projection_model) {
    ContinuousVolumetricLogOddsConfig measurement_model_config;
    const FloatingPoint max_angle_sigma_without_overlap =
        (projection_model.getMaxImageCoordinates() -
         projection_model.getMinImageCoordinates())
            .cwiseQuotient(
                projection_model.getDimensions().cast<FloatingPoint>())
            .minCoeff() /
        (2.f * 6.f);
    measurement_model_config.angle_sigma =
        random_number_generator_->getRandomRealNumber(
            max_angle_sigma_without_overlap / 10.f,
            max_angle_sigma_without_overlap);
    measurement_model_config.range_sigma =
        random_number_generator_->getRandomRealNumber(5e-3f, 1e-1f);
    return ContinuousVolumetricLogOdds<3>(measurement_model_config);
  }

  PosedPointcloud<Point3D> getRandomPointcloud(
      const SphericalProjector& projection_model,
      FloatingPoint min_distance = 0.f,
      FloatingPoint max_distance = 30.f) const {
    CHECK_LT(min_distance, max_distance);

    Pointcloud<Point3D> pointcloud;
    pointcloud.resize(projection_model.getNumRows() *
                      projection_model.getNumColumns());

    for (int pointcloud_index = 0;
         pointcloud_index < static_cast<int>(pointcloud.size());
         ++pointcloud_index) {
      const FloatingPoint range =
          getRandomSignedDistance(min_distance, max_distance);
      const Index2D image_index{
          pointcloud_index % projection_model.getNumRows(),
          pointcloud_index / projection_model.getNumRows()};
      pointcloud[pointcloud_index] =
          range * projection_model.sensorToCartesian(
                      projection_model.indexToImage(image_index), 1.f);
    }

    return {getRandomTransformation<3>(), pointcloud};
  }
};

TEST_F(PointcloudIntegrator3DTest, RayIntegrator) {
  for (int idx = 0; idx < 3; ++idx) {
    const auto pointcloud_integrator_config =
        getRandomPointcloudIntegratorConfig();
    const auto data_structure_config = getRandomVolumetricDataStructureConfig();
    const auto projection_model = getRandomProjectionModel();
    const FloatingPoint min_cell_width_inv =
        1.f / data_structure_config.min_cell_width;

    // Set the min distance s.t. no cells are updated by more than 1 beam
    // NOTE: Otherwise one beam's free space update could erase another beam's
    //       endpoint and this situation is not covered in this unit test.
    constexpr FloatingPoint kMaxDistance = 200.f;
    const FloatingPoint min_distance =
        data_structure_config.min_cell_width *
        projection_model->getDimensions()
            .cast<FloatingPoint>()
            .cwiseQuotient(projection_model->getMaxImageCoordinates() -
                           projection_model->getMinImageCoordinates())
            .maxCoeff();
    if (kMaxDistance <= min_distance) {
      --idx;
      continue;
    }

    // Generate a random point cloud and save its end points in a hashed set
    const PosedPointcloud<Point3D> random_pointcloud =
        getRandomPointcloud(*projection_model, min_distance, kMaxDistance);
    std::unordered_set<Index3D, VoxbloxIndexHash<3>> ray_end_points;
    for (const auto& end_point : random_pointcloud.getPointsGlobal()) {
      const Index3D index =
          convert::pointToNearestIndex<3>(end_point, min_cell_width_inv);
      ray_end_points.emplace(index);
    }

    // Set up the occupancy map, integrator and integrate the point cloud
    VolumetricDataStructure3D::Ptr occupancy_map =
        std::make_shared<HashedBlocks3D<SaturatingOccupancyCell>>(
            data_structure_config);
    PointcloudIntegrator3D::Ptr pointcloud_integrator =
        std::make_shared<RayIntegrator<3>>(pointcloud_integrator_config,
                                           occupancy_map);
    pointcloud_integrator->integratePointcloud(random_pointcloud);

    // Check the map
    // NOTE: This test may generate false positives if the point cloud contains
    //       overlapping rays which erase each other's endpoints. This is most
    //       likely to happen when the map resolution is low w.r.t. the spacing
    //       between the point cloud's beams.
    for (const Index3D& index :
         Grid(occupancy_map->getMinIndex(), occupancy_map->getMaxIndex())) {
      const bool cell_occupied_in_map =
          (0.f < occupancy_map->getCellValue(index));
      const bool cell_contains_ray_end_point = ray_end_points.count(index);
      EXPECT_EQ(cell_occupied_in_map, cell_contains_ray_end_point)
          << "for index " << EigenFormat::oneLine(index) << ", min cell width "
          << data_structure_config.min_cell_width << " and point cloud size "
          << random_pointcloud.getPointsLocal().size();
    }
  }
}

TEST_F(PointcloudIntegrator3DTest,
       FixedResolutionAndCoarseToFineIntegratorEquivalence) {
  constexpr int kNumRepetitions = 3;
  for (int idx = 0; idx < kNumRepetitions; ++idx) {
    const auto pointcloud_integrator_config =
        getRandomPointcloudIntegratorConfig();
    const auto data_structure_config = getRandomVolumetricDataStructureConfig();
    const auto projection_model = getRandomProjectionModel();
    const auto measurement_model = getRandomMeasurementModel(*projection_model);
    const PosedPointcloud<Point3D> random_pointcloud =
        getRandomPointcloud(*projection_model);

    VolumetricDataStructure3D::Ptr reference_occupancy_map =
        std::make_shared<HashedBlocks3D<UnboundedOccupancyCell>>(
            data_structure_config);
    PointcloudIntegrator3D::Ptr reference_integrator =
        std::make_shared<FixedResolutionIntegrator3D>(
            pointcloud_integrator_config, projection_model, measurement_model,
            reference_occupancy_map);
    reference_integrator->integratePointcloud(random_pointcloud);

    VolumetricDataStructure3D::Ptr evaluated_occupancy_map =
        std::make_shared<VolumetricOctree<UnboundedOccupancyCell>>(
            data_structure_config);
    PointcloudIntegrator3D::Ptr evaluated_integrator =
        std::make_shared<CoarseToFineIntegrator3D>(
            pointcloud_integrator_config, projection_model, measurement_model,
            evaluated_occupancy_map);
    evaluated_integrator->integratePointcloud(random_pointcloud);

    evaluated_occupancy_map->prune();
    const Index3D min_index = reference_occupancy_map->getMinIndex().cwiseMin(
        evaluated_occupancy_map->getMinIndex());
    const Index3D max_index = reference_occupancy_map->getMaxIndex().cwiseMax(
        evaluated_occupancy_map->getMaxIndex());

    for (const Index3D& index : Grid(min_index, max_index)) {
      const FloatingPoint cell_value_in_reference_map =
          reference_occupancy_map->getCellValue(index);
      const FloatingPoint cell_value_in_evaluated_map =
          evaluated_occupancy_map->getCellValue(index);
      EXPECT_NEAR(cell_value_in_evaluated_map, cell_value_in_reference_map,
                  CoarseToFineIntegrator3D::kMaxAcceptableUpdateError)
          << "For cell index " << EigenFormat::oneLine(index);
    }
  }
}

TEST_F(PointcloudIntegrator3DTest,
       FixedResolutionAndWaveletIntegratorEquivalence) {
  constexpr int kNumRepetitions = 3;
  for (int idx = 0; idx < kNumRepetitions; ++idx) {
    const auto pointcloud_integrator_config =
        getRandomPointcloudIntegratorConfig();
    const auto data_structure_config = getRandomVolumetricDataStructureConfig();
    const auto projection_model = getRandomProjectionModel();
    const auto measurement_model = getRandomMeasurementModel(*projection_model);
    const PosedPointcloud<Point3D> random_pointcloud =
        getRandomPointcloud(*projection_model);

    VolumetricDataStructure3D::Ptr reference_occupancy_map =
        std::make_shared<HashedBlocks3D<UnboundedOccupancyCell>>(
            data_structure_config);
    PointcloudIntegrator3D::Ptr reference_integrator =
        std::make_shared<FixedResolutionIntegrator3D>(
            pointcloud_integrator_config, projection_model, measurement_model,
            reference_occupancy_map);
    reference_integrator->integratePointcloud(random_pointcloud);

    VolumetricDataStructure3D::Ptr evaluated_occupancy_map =
        std::make_shared<WaveletOctree<UnboundedOccupancyCell>>(
            data_structure_config);
    PointcloudIntegrator3D::Ptr evaluated_integrator =
        std::make_shared<WaveletIntegrator3D>(
            pointcloud_integrator_config, projection_model, measurement_model,
            evaluated_occupancy_map);
    evaluated_integrator->integratePointcloud(random_pointcloud);

    evaluated_occupancy_map->prune();
    const Index3D min_index = reference_occupancy_map->getMinIndex().cwiseMin(
        evaluated_occupancy_map->getMinIndex());
    const Index3D max_index = reference_occupancy_map->getMaxIndex().cwiseMax(
        evaluated_occupancy_map->getMaxIndex());

    for (const Index3D& index : Grid(min_index, max_index)) {
      const FloatingPoint cell_value_in_reference_map =
          reference_occupancy_map->getCellValue(index);
      const FloatingPoint cell_value_in_evaluated_map =
          evaluated_occupancy_map->getCellValue(index);
      EXPECT_NEAR(cell_value_in_evaluated_map, cell_value_in_reference_map,
                  WaveletIntegrator3D::kMaxAcceptableUpdateError)
          << "For cell index " << EigenFormat::oneLine(index);
    }
  }
}
}  // namespace wavemap<|MERGE_RESOLUTION|>--- conflicted
+++ resolved
@@ -42,11 +42,7 @@
     const FloatingPoint max_azimuth_angle = kPi;
     const int num_rows = int_math::exp2(getRandomIndexElement(4, 6));
     const int num_cols = int_math::exp2(getRandomIndexElement(7, 10));
-<<<<<<< HEAD
-    return SphericalProjector(SphericalProjectorConfig{
-=======
     return std::make_shared<SphericalProjector>(SphericalProjectorConfig{
->>>>>>> e6e527ca
         {min_elevation_angle, max_elevation_angle, num_rows},
         {min_azimuth_angle, max_azimuth_angle, num_cols}});
   }
