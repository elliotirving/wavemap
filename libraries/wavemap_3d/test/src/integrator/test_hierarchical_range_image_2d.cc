--- conflicted
+++ resolved
@@ -5,10 +5,6 @@
 #include <wavemap_common/test/fixture_base.h>
 
 #include "wavemap_3d/integrator/projective/coarse_to_fine/hierarchical_range_bounds_2d.h"
-<<<<<<< HEAD
-#include "wavemap_3d/integrator/projective/coarse_to_fine/hierarchical_range_sets_2d.h"
-=======
->>>>>>> 19b026c2
 
 namespace wavemap {
 class HierarchicalRangeImage2DTest : public FixtureBase {
@@ -34,12 +30,9 @@
     constexpr bool kAzimuthMayWrap = false;
     auto range_image = std::make_shared<RangeImage2D>(getRandomRangeImage());
     const Index2D range_image_dims = range_image->getDimensions();
-<<<<<<< HEAD
-=======
     const Index2D range_image_dims_scaled = range_image_dims.cwiseProduct(
         HierarchicalRangeBounds2D<
             kAzimuthMayWrap>::getImageToPyramidScaleFactor());
->>>>>>> 19b026c2
     HierarchicalRangeBounds2D<kAzimuthMayWrap> hierarchical_range_image(
         range_image);
 
@@ -95,11 +88,7 @@
                     kAzimuthMayWrap>::getImageToPyramidScaleFactor());
             if ((child_idx.position.array() < range_image_dims.array()).all()) {
               const FloatingPoint range_image_value =
-<<<<<<< HEAD
-                  range_image->operator[](child_idx.position);
-=======
                   range_image->getRange(child_idx.position);
->>>>>>> 19b026c2
               if (range_image_value <
                   HierarchicalRangeBounds2D<kAzimuthMayWrap>::getRangeMin()) {
                 child_bounds.lower =
@@ -207,11 +196,7 @@
       // Compare against brute force
       Bounds<FloatingPoint> bounds_brute_force;
       for (const Index2D& index : Grid(start_idx, end_idx)) {
-<<<<<<< HEAD
-        const FloatingPoint range_value = range_image->operator[](index);
-=======
         const FloatingPoint range_value = range_image->getRange(index);
->>>>>>> 19b026c2
         if (HierarchicalRangeBounds2D<kAzimuthMayWrap>::getRangeMin() <
             range_value) {
           bounds_brute_force.lower =
