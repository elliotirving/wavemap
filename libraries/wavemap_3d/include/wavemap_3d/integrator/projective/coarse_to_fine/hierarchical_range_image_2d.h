#ifndef WAVEMAP_3D_INTEGRATOR_PROJECTIVE_COARSE_TO_FINE_HIERARCHICAL_RANGE_IMAGE_2D_H_
#define WAVEMAP_3D_INTEGRATOR_PROJECTIVE_COARSE_TO_FINE_HIERARCHICAL_RANGE_IMAGE_2D_H_

#include <algorithm>
#include <limits>
#include <memory>
#include <utility>
#include <vector>

#include "wavemap_3d/integrator/projective/range_image_2d.h"

namespace wavemap {
template <bool azimuth_wraps_around_pi>
class HierarchicalRangeImage2D {
 public:
  explicit HierarchicalRangeImage2D(std::shared_ptr<RangeImage2D> range_image)
      : range_image_(std::move(range_image)),
        lower_bounds_(computeReducedPyramid(
            *range_image_, [](auto a, auto b) { return std::min(a, b); },
            kUnknownRangeImageValueLowerBound)),
        upper_bounds_(computeReducedPyramid(
            *range_image_, [](auto a, auto b) { return std::max(a, b); },
            kUnknownRangeImageValueUpperBound)),
        max_height_(static_cast<NdtreeIndexElement>(lower_bounds_.size())) {
    DCHECK_EQ(lower_bounds_.size(), max_height_);
    DCHECK_EQ(upper_bounds_.size(), max_height_);
  }

  NdtreeIndexElement getMaxHeight() const { return max_height_; }
  static FloatingPoint getUnknownRangeImageValueLowerBound() {
    return kUnknownRangeImageValueLowerBound;
  }
  static FloatingPoint getUnknownRangeImageValueUpperBound() {
    return kUnknownRangeImageValueUpperBound;
  }

  Bounds<FloatingPoint> getBounds(const QuadtreeIndex& index) const;
  FloatingPoint getLowerBound(const QuadtreeIndex& index) const {
    // NOTE: We reuse getBounds() and trust the compiler to optimize out the
    //       computation of unused (return) values during inlining.
    return getBounds(index).lower;
  }
  FloatingPoint getUpperBound(const QuadtreeIndex& index) const {
    // NOTE: We reuse getBounds() and trust the compiler to optimize out the
    //       computation of unused (return) values during inlining.
    return getBounds(index).upper;
  }

  Bounds<FloatingPoint> getRangeBounds(const Index2D& left_idx,
                                       const Index2D& right_idx) const;
  FloatingPoint getRangeLowerBound(const Index2D& left_idx,
                                   const Index2D& right_idx) const {
    // NOTE: We reuse getRangeBoundsApprox() and trust the compiler to optimize
    //       out the computation of unused (return) values during inlining.
    return getRangeBounds(left_idx, right_idx).lower;
  }
  FloatingPoint getRangeUpperBound(const Index2D& left_idx,
                                   const Index2D& right_idx) const {
    // NOTE: We reuse getRangeBoundsApprox() and trust the compiler to optimize
    //       out the computation of unused (return) values during inlining.
    return getRangeBounds(left_idx, right_idx).upper;
  }

 private:
  const std::shared_ptr<const RangeImage2D> range_image_;

  static constexpr FloatingPoint kUnknownRangeImageValueLowerBound =
      std::numeric_limits<FloatingPoint>::max();
  static constexpr FloatingPoint kUnknownRangeImageValueUpperBound = 0.f;
  const std::vector<RangeImage2D> lower_bounds_;
  const std::vector<RangeImage2D> upper_bounds_;

  const NdtreeIndexElement max_height_;

  template <typename BinaryFunctor>
  static std::vector<RangeImage2D> computeReducedPyramid(
      const RangeImage2D& range_image, BinaryFunctor reduction_functor,
      FloatingPoint init);

  static FloatingPoint valueOrInit(FloatingPoint value, FloatingPoint init,
                                   int level_idx) {
<<<<<<< HEAD
    if (level_idx == 0 && value < kEpsilon) {
=======
    // NOTE: Point clouds often contains points near the sensor, for example
    //       from missing returns being encoded as zeros, wires or cages around
    //       the sensor or more generally points hitting the robot or operator's
    //       body. Filtering out such spurious low values leads to big runtime
    //       improvements. This is due to the fact that the range image
    //       intersector, used by all coarse-to-fine integrators, relies on the
    //       hierarchical range image to quickly get conservative bounds on the
    //       range values in sub-intervals of the range image. The hierarchical
    //       range image gathers these bounds from upper and lower bound image
    //       pyramids. The lower bounds pyramid is generated with min-pooling,
    //       so low values quickly spread and end up making large intervals very
    //       conservative, which in turns results in very large parts of the
    //       observed volume to be marked as possibly occupied.
    // TODO(victorr): Make this configurable
    constexpr FloatingPoint kRangeMin = 0.5f;
    if (level_idx == 0 && value < kRangeMin) {
>>>>>>> b9ddd4a5
      return init;
    }
    return value;
  }
};
}  // namespace wavemap

#include "wavemap_3d/integrator/projective/coarse_to_fine/impl/hierarchical_range_image_2d_inl.h"

#endif  // WAVEMAP_3D_INTEGRATOR_PROJECTIVE_COARSE_TO_FINE_HIERARCHICAL_RANGE_IMAGE_2D_H_<|MERGE_RESOLUTION|>--- conflicted
+++ resolved
@@ -79,9 +79,6 @@
 
   static FloatingPoint valueOrInit(FloatingPoint value, FloatingPoint init,
                                    int level_idx) {
-<<<<<<< HEAD
-    if (level_idx == 0 && value < kEpsilon) {
-=======
     // NOTE: Point clouds often contains points near the sensor, for example
     //       from missing returns being encoded as zeros, wires or cages around
     //       the sensor or more generally points hitting the robot or operator's
@@ -98,7 +95,6 @@
     // TODO(victorr): Make this configurable
     constexpr FloatingPoint kRangeMin = 0.5f;
     if (level_idx == 0 && value < kRangeMin) {
->>>>>>> b9ddd4a5
       return init;
     }
     return value;
