--- conflicted
+++ resolved
@@ -46,15 +46,9 @@
 
     // Add the point to the range image
     const Vector3D sensor_coordinates =
-<<<<<<< HEAD
-        projection_model_.cartesianToSensor(C_point);
-    const auto [range_image_index, beam_to_pixel_offset] =
-        projection_model_.imageToNearestIndexAndOffset(
-=======
         projection_model_->cartesianToSensor(C_point);
     const auto [range_image_index, beam_to_pixel_offset] =
         projection_model_->imageToNearestIndexAndOffset(
->>>>>>> e6e527ca
             sensor_coordinates.head<2>());
     if (!posed_range_image_->isIndexWithinBounds(range_image_index)) {
       // Prevent out-of-bounds access
