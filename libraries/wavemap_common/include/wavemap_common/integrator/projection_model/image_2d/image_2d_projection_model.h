#ifndef WAVEMAP_COMMON_INTEGRATOR_PROJECTION_MODEL_IMAGE_2D_IMAGE_2D_PROJECTION_MODEL_H_
#define WAVEMAP_COMMON_INTEGRATOR_PROJECTION_MODEL_IMAGE_2D_IMAGE_2D_PROJECTION_MODEL_H_

#include <utility>

#include "wavemap_common/common.h"

namespace wavemap {
class Image2DProjectionModel {
 public:
  using ImageCoordinates = Vector2D;

  Image2DProjectionModel(Vector2D index_to_image_scale_factor,
                         Vector2D image_offset)
      : index_to_image_scale_factor_(std::move(index_to_image_scale_factor)),
        image_offset_(std::move(image_offset)) {}
  virtual ~Image2DProjectionModel() = default;

  virtual IndexElement getNumRows() const = 0;
  virtual IndexElement getNumColumns() const = 0;
  Index2D getDimensions() const { return {getNumRows(), getNumColumns()}; }
  virtual ImageCoordinates getMinImageCoordinates() const = 0;
  virtual ImageCoordinates getMaxImageCoordinates() const = 0;

  // Coordinate transforms between Cartesian and sensor space
  virtual Vector3D cartesianToSensor(const Point3D& C_point) const = 0;
  virtual Point3D sensorToCartesian(const Vector3D& coordinates) const = 0;
  virtual Point3D sensorToCartesian(const ImageCoordinates& image_coordinates,
                                    FloatingPoint range) const = 0;

  // Projection from Cartesian space onto the sensor's image surface
  virtual ImageCoordinates cartesianToImage(const Point3D& C_point) const = 0;
  virtual FloatingPoint cartesianToImageX(const Point3D& C_point) const = 0;
  virtual FloatingPoint cartesianToImageY(const Point3D& C_point) const = 0;

  // Conversions between real (unscaled) coordinates on the sensor's image
  // surface and indices corresponding to sensor pixels/rays
  Index2D imageToNearestIndex(const ImageCoordinates& image_coordinates) const {
    return imageToIndexReal(image_coordinates)
        .array()
        .round()
        .cast<IndexElement>();
  }
  Index2D imageToFloorIndex(const ImageCoordinates& image_coordinates) const {
    return imageToIndexReal(image_coordinates)
        .array()
        .floor()
        .cast<IndexElement>();
  }
  Index2D imageToCeilIndex(const ImageCoordinates& image_coordinates) const {
    return imageToIndexReal(image_coordinates)
        .array()
        .ceil()
        .cast<IndexElement>();
  }
<<<<<<< HEAD
  std::pair<Index2D, Vector2D> imageToNearestIndexAndOffset(
      const Vector2D& image_coordinates) const {
    const Vector2D index = imageToIndexReal(image_coordinates);
    const Vector2D index_rounded = index.array().round();
    const Vector2D image_coordinate_offset =
        (index - index_rounded).cwiseProduct(index_to_image_scale_factor_);
    return {index_rounded.cast<IndexElement>(), image_coordinate_offset};
  }
  Vector2D indexToImage(const Index2D& index) const {
=======
  std::pair<Index2D, ImageCoordinates> imageToNearestIndexAndOffset(
      const ImageCoordinates& image_coordinates) const {
    const Vector2D index = imageToIndexReal(image_coordinates);
    const Vector2D index_rounded = index.array().round();
    const ImageCoordinates image_coordinate_offset =
        (index - index_rounded).cwiseProduct(index_to_image_scale_factor_);
    return {index_rounded.cast<IndexElement>(), image_coordinate_offset};
  }
  ImageCoordinates indexToImage(const Index2D& index) const {
>>>>>>> e6e527ca
    return index.cast<FloatingPoint>().cwiseProduct(
               index_to_image_scale_factor_) +
           image_offset_;
  }

  // Compute the error norm in the image plane based on an offset vector (in
  // image plane) and a linearization point
  // NOTE: For spherical models, this error norm corresponds to the relative
  //       angle between the two rays whose offset is given. For camera models,
  //       it corresponds to the reprojection error in pixels.
  virtual FloatingPoint imageOffsetToErrorNorm(
      const ImageCoordinates& linearization_point,
      ImageCoordinates offset) const = 0;

  // Convenience functions combining multiple of the above methods
  Index2D cartesianToNearestIndex(const Point3D& C_point) const {
    return imageToNearestIndex(cartesianToImage(C_point));
  }

 protected:
  const Vector2D index_to_image_scale_factor_;
  const Vector2D image_to_index_scale_factor_ =
      Vector2D::Ones().cwiseQuotient(index_to_image_scale_factor_);
  const Vector2D image_offset_;

  Vector2D imageToIndexReal(const ImageCoordinates& image_coordinates) const {
    return (image_coordinates - image_offset_)
        .cwiseProduct(image_to_index_scale_factor_);
  }
};
}  // namespace wavemap

#endif  // WAVEMAP_COMMON_INTEGRATOR_PROJECTION_MODEL_IMAGE_2D_IMAGE_2D_PROJECTION_MODEL_H_<|MERGE_RESOLUTION|>--- conflicted
+++ resolved
@@ -53,17 +53,6 @@
         .ceil()
         .cast<IndexElement>();
   }
-<<<<<<< HEAD
-  std::pair<Index2D, Vector2D> imageToNearestIndexAndOffset(
-      const Vector2D& image_coordinates) const {
-    const Vector2D index = imageToIndexReal(image_coordinates);
-    const Vector2D index_rounded = index.array().round();
-    const Vector2D image_coordinate_offset =
-        (index - index_rounded).cwiseProduct(index_to_image_scale_factor_);
-    return {index_rounded.cast<IndexElement>(), image_coordinate_offset};
-  }
-  Vector2D indexToImage(const Index2D& index) const {
-=======
   std::pair<Index2D, ImageCoordinates> imageToNearestIndexAndOffset(
       const ImageCoordinates& image_coordinates) const {
     const Vector2D index = imageToIndexReal(image_coordinates);
@@ -73,7 +62,6 @@
     return {index_rounded.cast<IndexElement>(), image_coordinate_offset};
   }
   ImageCoordinates indexToImage(const Index2D& index) const {
->>>>>>> e6e527ca
     return index.cast<FloatingPoint>().cwiseProduct(
                index_to_image_scale_factor_) +
            image_offset_;
